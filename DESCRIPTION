--- conflicted
+++ resolved
@@ -1,17 +1,13 @@
 Package: RCMap
 Type: Package
 Title: Group Concept Mapping
-Version: 0.1.8
+Version: 0.1.9
 Author: Haim Bar
 Maintainer: Haim Bar <haim.bar@uconn.edu>
 Description: The RCMap package is used to analyze concept mapping data. The RCMapMenu() function is the entry point to the other functions through hierarchical menus.
 License: GPL-2
 Encoding: UTF-8
-<<<<<<< HEAD
 Date: 2024-01-26
-=======
-Date: 2023-05-05
->>>>>>> 6e1df048
 LazyData: true
 Suggests: knitr, rmarkdown
 RoxygenNote: 7.1.2
